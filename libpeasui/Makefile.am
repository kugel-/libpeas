--- conflicted
+++ resolved
@@ -13,13 +13,9 @@
 	-export-dynamic -no-undefined -export-symbols-regex "^[^_].*"
 
 libpeasui_2_0_la_LIBADD = \
-<<<<<<< HEAD
 	$(PEAS_LIBS)							\
+	$(PEASUI_LIBS)							\
 	$(top_builddir)/libpeas/libpeas-2.0.la
-=======
-	$(PEAS_LIBS)			\
-	$(PEASUI_LIBS)
->>>>>>> b80b9355
 
 INST_H_FILES = \
 	peas-ui-configurable.h		\
